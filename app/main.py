"""
Main FastAPI application for the SunScan backend.

This module sets up the FastAPI application for the SunScan device. It handles:
- API routes for device control and data retrieval
- Camera control and image processing
- WebSocket communication for real-time data streaming
- System updates and diagnostics
- Scan processing and management

The application integrates various components such as camera controllers,
power management, and storage utilities to provide a comprehensive
backend for the SunScan device.
"""

import logging
import os
import platform
import sys
import time
import shutil
import zipfile
import datetime
from hashlib import md5
from fastapi.encoders import jsonable_encoder
from fastapi.responses import JSONResponse
from fastapi.staticfiles import StaticFiles
from astropy.io import fits

import base64
from fastapi import FastAPI, WebSocket, Request, File, UploadFile, HTTPException, WebSocketDisconnect, Header, Response, Body, BackgroundTasks


import asyncio
import cv2
import numpy as np

import queue
from locate_lines import locateLines

from fastapi.middleware.cors import CORSMiddleware
from starlette.responses import FileResponse

from storage import *
from camera import *
from power import PowerHelper
from camera_controller import CameraController

from process import process_scan, get_fits_header
 
from pydantic import BaseModel

BACKEND_API_VERSION = '1.2.0'

class SetTimeProp(BaseModel):
    unixtime: str


class ScanBase(BaseModel):
    filename: str

class Scan(ScanBase):
    autocrop: bool
    autocrop_size: int
    dopcont: bool
    noisereduction: bool
    doppler_shift: int
    continuum_shift: int
    surface_sharpen_level: int
    pro_sharpen_level: int
    cont_sharpen_level: int
    offset: int

class CameraControls(BaseModel):
    exp: float
    gain: float
    max_visu_threshold: int

# Logging configuration (currently commented out)
# now = dt.datetime.now().strftime("%Y%m%d-%H%M%S")
# logfile = f'logs/{now}.log'
# logging.basicConfig(filename=logfile, filemode='w', level=logging.DEBUG)

def sys_debug():
    """
    Log detailed system information for debugging purposes.
    
    This function captures and logs various system details including OS,
    platform, architecture, and Python version. It's crucial for
    troubleshooting and ensuring compatibility across different setups.
    """
    logging.debug('-- System information --')
    logging.debug(f'OS   : {os.name}')
    logging.debug(f'Plateform   : {platform.system()}')
    logging.debug(f'Architecture   : {platform.architecture()}')
    logging.debug(f'Platform Release   : {platform.release()}')
    logging.debug(f'Python version   : {sys.version}')

sys_debug()
app = FastAPI()

# CORS configuration to allow all origins
origins = [
    "*",
]

# Initialize a queue for inter-thread communication
app.q = queue.Queue()

# Add CORS middleware to allow cross-origin requests
app.add_middleware(
    CORSMiddleware,
    allow_origins=origins,
    allow_credentials=True,
    allow_methods=["*"],
    allow_headers=["*"],
)

# Mount static file directories
app.mount("/storage", StaticFiles(directory="storage"), name="storage")

# Initialize camera controller and normalization flag
app.cameraController = None
app.normalize = False

# Determine the current camera model from system configuration
current_dt_overlay=os.popen('grep dtoverlay=imx /boot/firmware/config.txt').read()
print((current_dt_overlay))
current_camera = "imx219" if "imx219" in current_dt_overlay else "imx477"

# Initialize power management helper
power = PowerHelper()

def getCameraControls():
    """
    Retrieve and return current camera control settings.
    
    This function interfaces with the camera controller to fetch
    the current settings such as exposure, gain, and other parameters.
    It returns these settings in a JSON format for API responses.
    
    Returns:
        JSONResponse: A JSON object containing current camera settings.
    """
    if app.cameraController:
        content = jsonable_encoder(app.cameraController.getCameraControls())
        return JSONResponse(content=content) 

@app.post("/update")
async def update(file: UploadFile = File(...)):
    """
    Handle system updates via uploaded zip file.
    
    This endpoint allows for updating the backend software. It receives
    a zip file, extracts it to the appropriate directory, and restarts
    the service to apply the update.
    
    Args:
        file (UploadFile): The uploaded zip file containing the update.
    
    Returns:
        JSONResponse: A response indicating the success or failure of the update.
    
    Raises:
        HTTPException: If there's an error during the update process.
    """
    try:
        zip_path = "./storage/tmp/sunscan_backend.zip"
        print('update', file)
        with open(zip_path, "wb") as buffer:
            buffer.write(await file.read())

        with zipfile.ZipFile(zip_path, "r") as zip_ref:
             zip_ref.extractall("/var/www/sunscan-backend/")

        os.system("sudo shutdown -h now")

        return JSONResponse(content={"message": "Update successful"}, status_code=200)
    
    except Exception as e:
        raise HTTPException(status_code=500, detail=str(e))

@app.get("/sunscan/stats", response_class=JSONResponse)
async def connect(request: Request):
    """
    Retrieve comprehensive system statistics.
    
    This endpoint provides a wealth of information about the system's
    current state, including storage capacity, camera details, API version,
    and battery status. It's crucial for monitoring the device's health
    and capabilities.
    
    Args:
        request (Request): The incoming request object.
    
    Returns:
        JSONResponse: A JSON object containing various system statistics.
    """
    du = get_available_size()
    
    version = {'camera':current_camera, 'backend_api_version':BACKEND_API_VERSION, 'battery':power.get_battery(), 'battery_power_plugged':power.battery_power_plugged()}
    return JSONResponse(content=jsonable_encoder(du | version))

@app.get("/sunscan/scans", response_class=JSONResponse)
async def paginated_scans(page: int = 1, size: int = 10):
    """
    Retrieve a list of all available scans.
    
    This endpoint returns information about all scans stored in the system.
    It's used to provide an overview of available scan data to the user
    or other parts of the application.
    
    Args:
        request (Request): The incoming request object.
    
    Returns:
        JSONResponse: A JSON array containing information about each scan.
    """
    scans = get_paginated_scans(page, size)
    return JSONResponse(content=jsonable_encoder(scans))

@app.get("/camera/imx477/connect", response_class=JSONResponse)
async def connect(request: Request):
    """
    Establish a connection to the IMX477 camera.
    
    This endpoint initializes and connects to the IMX477 camera. It sets up
    the camera controller and starts the camera if it's not already connected.
    
    Args:
        request (Request): The incoming request object.
    
    Returns:
        JSONResponse: A JSON object indicating the camera's connection status.
    """
    app.cameraController = CameraController(IMX477Camera_CSI())
    if app.cameraController.getStatus() != "connected":
        app.cameraController.start()
    return JSONResponse(content=jsonable_encoder({"camera_status":app.cameraController.getStatus()}))

@app.get("/camera/disconnect", response_class=JSONResponse)
async def disconnect(request: Request):
    """
    Disconnect the currently connected camera.
    
    This endpoint safely disconnects the camera if one is currently connected.
    It's important for properly shutting down the camera connection when needed.
    
    Args:
        request (Request): The incoming request object.
    
    Returns:
        JSONResponse: A JSON object indicating the updated camera connection status.
    """
    if app.cameraController:
        app.cameraController.stop()
        return JSONResponse(content=jsonable_encoder({"camera_status":app.cameraController.getStatus()}))
    else:
        return JSONResponse(content=jsonable_encoder({"camera_status":"disconnected"}))
    
@app.get("/camera/status", response_class=JSONResponse)
async def disconnect(request: Request):
    """
    Retrieve the current status of the camera.
    
    This endpoint checks and returns the current connection status of the camera.
    It's useful for monitoring the camera's state in the application.
    
    Args:
        request (Request): The incoming request object.
    
    Returns:
        JSONResponse: A JSON object indicating the current camera status.
    """
    if app.cameraController:
        return JSONResponse(content=jsonable_encoder({"camera_status":app.cameraController.getStatus()}))
    else:
        return JSONResponse(content=jsonable_encoder({"camera_status":"disconnected"}))
    
@app.get("/camera/crop/up/", response_class=JSONResponse)
async def increaseExpTime(request: Request):
    """
    Adjust the camera's crop position upwards.
    
    This endpoint moves the camera's crop area upwards. It's used for
    fine-tuning the area of interest in the camera's field of view.
    
    Args:
        request (Request): The incoming request object.
    
    Returns:
        JSONResponse: Updated camera control settings after the adjustment.
    """
    if app.cameraController:
        app.cameraController.setCropVerticalPosition('up')
        return getCameraControls()
    
@app.get("/camera/crop/down/", response_class=JSONResponse)
async def increaseExpTime(request: Request):
    """
    Adjust the camera's crop position downwards.
    
    Similar to the 'up' endpoint, this moves the camera's crop area downwards.
    It allows for precise control over the captured image area.
    
    Args:
        request (Request): The incoming request object.
    
    Returns:
        JSONResponse: Updated camera control settings after the adjustment.
    """
    if app.cameraController:
        app.cameraController.setCropVerticalPosition('down')
        return getCameraControls()
    
@app.post("/sunscan/set-time/", response_class=JSONResponse)
async def setTime(props:SetTimeProp, request: Request):
    """
    Set the system time.
    
    This endpoint allows for setting the system time. It's crucial for
    ensuring accurate timestamps on scans and other time-sensitive operations.
    
    Args:
        props (SetTimeProp): A model containing the new time as a Unix timestamp.
        request (Request): The incoming request object.
    
    Returns:
        None: This endpoint doesn't return a response directly.
    """
    os.system("sudo date -s '"+str(time.ctime(int(props.unixtime)))+"'")

@app.post("/camera/controls/", response_class=JSONResponse)
async def updateCameraControls(controls:CameraControls, request: Request):
    """
    Update camera control settings.
    
    This endpoint allows for adjusting various camera settings such as
    exposure time and gain. It's essential for optimizing image capture
    based on current conditions.
    
    Args:
        controls (CameraControls): A model containing the new camera settings.
        request (Request): The incoming request object.
    
    Returns:
        JSONResponse: The updated camera control settings after the changes.
    """
    if app.cameraController:
        app.cameraController.setCameraControls(controls)
        return getCameraControls()
    
@app.get("/camera/toggle-crop/", response_class=JSONResponse)
async def toggleCrop(request: Request):
    """
    Toggle the camera's crop mode.
    
    This endpoint switches the camera's crop mode on or off. Cropping can be
    useful for focusing on specific areas of interest in the image.
    
    Args:
        request (Request): The incoming request object.
    
    Returns:
        JSONResponse: The updated camera control settings after toggling crop mode.
    """
    if app.cameraController:
        app.cameraController.toggleCrop()
        return getCameraControls()

@app.get("/camera/infos/", response_class=JSONResponse)
async def infos(request: Request):
    """
    Retrieve detailed camera information.
    
    This endpoint provides comprehensive information about the camera's
    current settings and capabilities. It's useful for diagnostics and
    for informing users about the camera's current state.
    
    Args:
        request (Request): The incoming request object.
    
    Returns:
        JSONResponse: Detailed camera information and settings.
    """
    if app.cameraController:
        return getCameraControls()
    
@app.get("/camera/toggle-color-mode/", response_class=JSONResponse)
async def toggleColorMode(request: Request):
    """
    Toggle the camera's color mode.
    
    This endpoint switches between color and monochrome imaging modes.
    It's important for different types of scientific observations.
    
    Args:
        request (Request): The incoming request object.
    
    Returns:
        JSONResponse: Updated camera settings after toggling the color mode.
    """
    app.cameraController.toggleColorMode()
    return getCameraControls()

@app.get("/camera/toggle-normalize/0", response_class=JSONResponse)
async def switchOffNormalize(request: Request):
    return await toggleNormalize(0)
@app.get("/camera/toggle-normalize/1", response_class=JSONResponse)
async def switchOffNormalize(request: Request):
    return await toggleNormalize(1)
@app.get("/camera/toggle-normalize/2", response_class=JSONResponse)
async def switchOffNormalize(request: Request):
    return await toggleNormalize(2)

async def toggleNormalize(mode):
    app.cameraController.toggleNormalize(mode)
    return getCameraControls()

@app.get("/camera/toggle-bin/", response_class=JSONResponse)
async def toggleBin(request: Request):
    """
    Toggle camera binning mode.
    
    This endpoint switches the camera's binning mode on or off. Binning can
    improve signal-to-noise ratio at the cost of resolution.
    
    Args:
        request (Request): The incoming request object.
    
    Returns:
        JSONResponse: Updated camera settings after toggling binning mode.
    """
    app.cameraController.toggleBin()
    return getCameraControls()

@app.get("/camera/toggle-monobin-mode/", response_class=JSONResponse)
async def toggleMonoBinMode(request: Request):
    """
    Toggle monochrome binning mode.
    
    This endpoint switches between different monochrome binning modes,
    which can be useful for specific types of astronomical observations.
    
    Args:
        request (Request): The incoming request object.
    
    Returns:
        JSONResponse: Updated camera settings after toggling mono binning mode.
    """
    app.cameraController.toggleMonoBinMode()
    return getCameraControls()

@app.get("/camera/toggle-bin/", response_class=JSONResponse)
async def toggleFlat(request: Request):
    """
    Toggle flat field correction.
    
    This endpoint enables or disables flat field correction, which is used
    to improve image uniformity by compensating for variations in pixel sensitivity.
    
    Args:
        request (Request): The incoming request object.
    
    Returns:
        JSONResponse: Updated camera settings after toggling flat field correction.
    """
    app.cameraController.toggleFlat()
    return getCameraControls()

@app.get("/camera/record/start/", response_class=JSONResponse)
async def decreaseGain(request: Request):
    """
    Start camera recording.
    
    This endpoint initiates the camera recording process. It's used for
    capturing video or a series of images over time.
    
    Args:
        request (Request): The incoming request object.
    
    Returns:
        JSONResponse: Updated camera settings after starting the recording.
    """
    if app.cameraController:
        app.cameraController.startRecord()
        return getCameraControls()
    
@app.get("/camera/record/stop/", response_class=JSONResponse)
async def decreaseGain(request: Request):
    """
    Stop camera recording.
    
    This endpoint stops the ongoing camera recording process. It's important
    for properly ending a recording session and saving the captured data.
    
    Args:
        request (Request): The incoming request object.
    
    Returns:
        JSONResponse: Updated camera settings after stopping the recording.
    """
    if app.cameraController:
        app.cameraController.stopRecord()
        return getCameraControls()

@app.get("/camera/reset-controls/", response_class=JSONResponse)
async def resetControls(request: Request):
    """
    Reset camera controls to default values.
    
    This endpoint resets all camera settings to their default values. It's useful
    for quickly returning to a known, standard configuration.
    
    Args:
        request (Request): The incoming request object.
    
    Returns:
        JSONResponse: Updated camera settings after resetting to defaults.
    """
    if app.cameraController:
        app.cameraController.resetControls()
        return getCameraControls()
        
app.snapShotCount = 1
app.takeSnapShot = False
app.snapshot_filename = ''
app.snapshot_header = None

@app.get("/camera/take-snapshot/", response_class=JSONResponse)
async def takeSnapShot(request: Request):
    """
    Capture a snapshot with the camera.
    
    This endpoint triggers the camera to take a single snapshot. It generates
    a unique filename for the snapshot based on current time and camera settings.
    
    Args:
        request (Request): The incoming request object.
    
    Returns:
        JSONResponse: Information about the captured snapshot, including its filename.
    """
    if app.cameraController:
        app.takeSnapShot = True
        d = time.strftime("%Y_%m_%d-%H_%M_%S")
        cc = app.cameraController.getCameraControls()
        app.snapshot_filename= f"storage/snapshots/frame_{d}_{app.snapShotCount}"

<<<<<<< HEAD
        hdr= fits.Header()
        hdr['SIMPLE']='T'
        hdr['BITPIX']=32
        hdr['NAXIS']=2
        hdr['NAXIS1']=0
        hdr['NAXIS2']=0
        hdr['BZERO']=0
        hdr['BSCALE']=1
        hdr['BIN1']=1
        hdr['BIN2']=1
        hdr['EXPTIME']=int(cc['exposure_time']/1000)
        hdr['GAIN']=cc['gain']
        hdr['DATE-OBS']=datetime.datetime.now().strftime('%Y-%m-%dT%H:%M:%S.%f7%z')
        hdr['OBSERVER']='SUNSCAN'
        hdr['INSTRUME']='SUNSCAN'
        hdr['TELESCOP']='SUNSCAN'
        hdr['OBJNAME']='Sun'
        hdr['PHYSPARA']= 'Intensity'
        hdr['WAVEUNIT']= -10

        app.snapshot_header = hdr
=======
        app.snapshot_header = get_fits_header(cc['exposure_time'], cc['gain'])
>>>>>>> 0c739193

        return JSONResponse(content=jsonable_encoder({"filename":app.snapshot_filename}))

def notifyScanProcessCompleted(filename, status):
    """
    Notify that a scan process has completed.
    
    This function is called when a scan processing task finishes. It adds
    a notification to the queue, which can be picked up by the WebSocket
    to inform the client about the completion of the scan process.
    
    Args:
        filename (str): The filename of the completed scan.
        status (str): The status of the completed scan process.
    """
    print('add event to queue', filename, 'scan_process_'+md5(filename.encode()).hexdigest())
    app.q.put('scan_process_'+md5(filename.encode()).hexdigest()+';#;'+status) 

@app.post("/sunscan/scan/delete/", response_class=JSONResponse)
async def deleteScan(scan:ScanBase, background_tasks: BackgroundTasks):
    """
    Delete a scan directory.
    
    This endpoint removes a specified scan directory and all its contents.
    It's used for managing storage and removing unwanted scan data.
    
    Args:
        scan (Scan): A model containing the filename of the scan to be deleted.
        background_tasks (BackgroundTasks): FastAPI's background tasks handler.
    
    Returns:
        None: This endpoint doesn't return a response directly.
    """
    if os.path.exists(scan.filename):
        shutil.rmtree(scan.filename)
        print(f"The directory {scan.filename} has been deleted.")
    else:
        print(f"The directory {scan.filename} does not exist.")

@app.get("/sunscan/shutdown", response_class=JSONResponse)
async def shutdownSUNSCAN():
    os.system("sudo shutdown -h now")
    return JSONResponse(content={"message": "Shutdown ok"}, status_code=200)


@app.post("/sunscan/scan", response_class=JSONResponse)
async def getScanDetails(scan:ScanBase, request: Request):
    scans = get_single_scan(scan.filename)
    return JSONResponse(content=jsonable_encoder(scans))

@app.post("/sunscan/scan/process/", response_class=JSONResponse)
async def processScan(scan:Scan, background_tasks: BackgroundTasks):
    """
    Process a scan in the background.
    
    This endpoint initiates the processing of a scan. The actual processing
    is done in a background task to avoid blocking the API. It handles
    various processing options like autocropping and contrast adjustment.
    
    Args:
        scan (Scan): A model containing scan processing parameters.
        background_tasks (BackgroundTasks): FastAPI's background tasks handler.
    
    Returns:
        None: The processing is done in the background, so no immediate return.
    """
    if (os.path.exists(scan.filename)):
        background_tasks.add_task(process_scan,serfile=scan.filename,callback=notifyScanProcessCompleted, autocrop=scan.autocrop, dopcont=scan.dopcont, autocrop_size=scan.autocrop_size, noisereduction=scan.noisereduction, dopplerShift=scan.doppler_shift, contShift=scan.continuum_shift, contSharpLevel=scan.cont_sharpen_level, surfaceSharpLevel=scan.surface_sharpen_level, proSharpLevel=scan.pro_sharpen_level, offset=scan.offset)

@app.websocket("/ws")
async def websocket_endpoint(websocket: WebSocket):
    """
    WebSocket endpoint for real-time communication.
    
    This endpoint handles WebSocket connections for real-time data streaming.
    It continuously sends camera frames, ADU values, and other real-time data
    to connected clients. It also handles notifications from the queue.
    
    Args:
        websocket (WebSocket): The WebSocket connection object.
    
    The function runs in an infinite loop, continuously sending data until
    the WebSocket connection is closed.
    """
    await websocket.accept()

    print("Socket is running...")
    try:
        # Infinite loop to handle continuous data streaming
        while True:
            # Check for notifications in the queue
            if not app.q.empty(): 
                print('q')
                await websocket.send_text(app.q.get()) 
                
            # Handle camera frame streaming if camera is connected
            if app.cameraController and app.cameraController.getStatus() == 'connected':
                frame = app.cameraController.getLastFrame() 
    
                if len(frame):
                    r = frame / 256
                    if not app.cameraController.isRecording():
                        # Resize image for streaming
                        scale_percent = 90 if app.cameraController.isInColorMode() else 70
                        width = int(frame.shape[1] * scale_percent / 100)
                        height = int(frame.shape[0] * scale_percent / 100)
     
                        # Handle snapshot capture if requested
                        if app.takeSnapShot and app.snapshot_filename and app.snapshot_header:
                            d = time.strftime("%Y_%m_%d")
                            cv2.imwrite(app.snapshot_filename+'.png',frame) 

                            app.snapshot_header['WIDTH']=frame.shape[1]
                            app.snapshot_header['HEIGHT']=frame.shape[0]

                            DiskHDU=fits.PrimaryHDU(frame,app.snapshot_header)
                            DiskHDU.writeto(app.snapshot_filename+'.fits', overwrite='True')

                            app.snapShotCount += 1
                            app.takeSnapShot = False
                            app.snapshot_header = None
                    
                        # Get and send ADU values
                        max_adu = app.cameraController.getMaxADU()
                        r = cv2.resize(r, (width, height))
                        await websocket.send_text('adu;#;'+str(max_adu[0])+';#;'+str(max_adu[1])+';#;'+str(max_adu[2])) 

                        # Send intensity and spectrum data for cropped images
                        if app.cameraController.cameraIsCropped() and not app.cameraController.isInColorMode():
                            await websocket.send_text('intensity;#;'+','.join([str(int(p)) for p in frame[0,500:1500]]))  
                            await websocket.send_text('spectrum;#;'+','.join([str(int(p)) for p in frame[:,1014]])) 
                    
                    # Apply normalization if enabled
                    if app.cameraController.normalizeMode()==1:    
                        r = cv2.normalize(r, dst=None, alpha=0, beta=256, norm_type=cv2.NORM_MINMAX)
                    else:
                        max_threshold = app.cameraController.getMaxVisuThreshold()
                        r = (r * 256) / max_threshold
        

                    
                    # Encode and send the frame
                    byte_im = cv2.imencode('.jpg', r)[1].tobytes()
                    file_64encoded = str(base64.b64encode(byte_im)  ).split('b\'')
                    bytes_to_sent = (file_64encoded[1])[:-1]
                    await websocket.send_text('camera;#;0;#;0;#;data:image/jpg;base64,'+bytes_to_sent )
                   
            # Adjust sleep time based on recording status
            if app.cameraController and app.cameraController.isRecording():
                await asyncio.sleep(0.5)
            else:
                await asyncio.sleep(0.25)

    except WebSocketDisconnect:
        print('Socket close.')



## ------------ Webapp Routes here-------- #
# Todo : draft for now - clear and clean stuff
# Chemin vers le dossier contenant les scans
# Se base sur la structure des dossiers de stockage
SCANS_DIR = "storage/scans"
SNAPSHOTS_DIR = "storage/snapshots"

@app.get("/snapshots")
async def get_snapshots():
    if not os.path.exists(SNAPSHOTS_DIR):
        raise HTTPException(status_code=404, detail="Scan folder not found")
    images = [f for f in os.listdir(SNAPSHOTS_DIR) if f.lower().endswith(('.fits', '.png'))] #todo : extract to a main list?
    return [{"name": image, "thumbnail": f"/snapshots/{image}"} for image in images]

@app.get("/download/snapshot/{image_name}")
async def download_image(image_name: str):
    image_path = os.path.join(SNAPSHOTS_DIR,image_name)
    if not os.path.exists(image_path):
        raise HTTPException(status_code=404, detail="Image not found")
    return FileResponse(image_path, filename=image_name)

@app.get("/dates")
async def get_date_folders():
    dates = [f for f in os.listdir(SCANS_DIR) if os.path.isdir(os.path.join(SCANS_DIR, f))]
    return [{"name": date, "thumbnail": get_first_image_thumbnail(date)} for date in dates]

@app.get("/dates/{date_folder}")
async def get_scan_folders(date_folder: str):
    date_path = os.path.join(SCANS_DIR, date_folder)
    if not os.path.exists(date_path):
        raise HTTPException(status_code=404, detail="Date folder not found")
    scans = [f for f in os.listdir(date_path) if os.path.isdir(os.path.join(date_path, f))]
    return [{"name": scan, "thumbnail": get_first_image_thumbnail(date_folder, scan)} for scan in scans]

@app.get("/dates/{date_folder}/scans/{scan_folder}")
async def get_images_in_scan(date_folder: str, scan_folder: str):
    scan_path = os.path.join(SCANS_DIR, date_folder, scan_folder)
    if not os.path.exists(scan_path):
        raise HTTPException(status_code=404, detail="Scan folder not found")
    images = [f for f in os.listdir(scan_path) if f.lower().endswith(('.png', '.jpg', '.jpeg', '.gif', '.fits', '.ser', '.txt'))] #todo : extract to a main list?
    return [{"name": image, "thumbnail": f"/images/{date_folder}/{scan_folder}/{image}"} for image in images]

@app.get("/images/{date_folder}/{scan_folder}/{image_name}")
async def get_image(date_folder: str, scan_folder: str, image_name: str):
    image_path = os.path.join(SCANS_DIR, date_folder, scan_folder, image_name)
    if not os.path.exists(image_path):
        raise HTTPException(status_code=404, detail="Image not found")
    return FileResponse(image_path)

@app.get("/download/scan/{date_folder}/{scan_folder}")
async def download_scan(date_folder: str, scan_folder: str):
    scan_path = os.path.join(SCANS_DIR, date_folder, scan_folder,'scan.ser')
    if not os.path.exists(scan_path):
        raise HTTPException(status_code=404, detail="Scan folder not found")
    # return FileResponse
    return FileResponse(scan_path, filename=scan_folder+'.ser')



@app.get("/download/image/{date_folder}/{scan_folder}/{image_name}")
async def download_image(date_folder: str, scan_folder: str, image_name: str):
    image_path = os.path.join(SCANS_DIR, date_folder, scan_folder, image_name)
    if not os.path.exists(image_path):
        raise HTTPException(status_code=404, detail="Image not found")
    return FileResponse(image_path, filename=scan_folder.replace('sunscan_', '')+'-'+image_name)

def get_first_image_thumbnail(date_folder, scan_folder=None):
    path = os.path.join(SCANS_DIR, date_folder)
    if scan_folder:
        path = os.path.join(path, scan_folder)
    for root, dirs, files in os.walk(path):
        for file in files:
            if file.lower().endswith(('.png', '.jpg', '.jpeg', '.gif', '.ser', '.txt')): # todo : extract to a main list?
                return f"/images/{os.path.relpath(os.path.join(root, file), SCANS_DIR)}"
    return None<|MERGE_RESOLUTION|>--- conflicted
+++ resolved
@@ -547,31 +547,7 @@
         cc = app.cameraController.getCameraControls()
         app.snapshot_filename= f"storage/snapshots/frame_{d}_{app.snapShotCount}"
 
-<<<<<<< HEAD
-        hdr= fits.Header()
-        hdr['SIMPLE']='T'
-        hdr['BITPIX']=32
-        hdr['NAXIS']=2
-        hdr['NAXIS1']=0
-        hdr['NAXIS2']=0
-        hdr['BZERO']=0
-        hdr['BSCALE']=1
-        hdr['BIN1']=1
-        hdr['BIN2']=1
-        hdr['EXPTIME']=int(cc['exposure_time']/1000)
-        hdr['GAIN']=cc['gain']
-        hdr['DATE-OBS']=datetime.datetime.now().strftime('%Y-%m-%dT%H:%M:%S.%f7%z')
-        hdr['OBSERVER']='SUNSCAN'
-        hdr['INSTRUME']='SUNSCAN'
-        hdr['TELESCOP']='SUNSCAN'
-        hdr['OBJNAME']='Sun'
-        hdr['PHYSPARA']= 'Intensity'
-        hdr['WAVEUNIT']= -10
-
-        app.snapshot_header = hdr
-=======
         app.snapshot_header = get_fits_header(cc['exposure_time'], cc['gain'])
->>>>>>> 0c739193
 
         return JSONResponse(content=jsonable_encoder({"filename":app.snapshot_filename}))
 
