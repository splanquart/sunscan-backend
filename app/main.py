--- conflicted
+++ resolved
@@ -248,11 +248,7 @@
     return JSONResponse(content=jsonable_encoder(du | version))
 
 @app.get("/sunscan/scans", response_class=JSONResponse)
-<<<<<<< HEAD
 async def paginated_scans(page: int = 1, size: int = 10):
-    scans = get_paginated_scans(page, size)
-=======
-async def connect(request: Request):
     """
     Retrieve a list of all available scans.
     
@@ -266,8 +262,7 @@
     Returns:
         JSONResponse: A JSON array containing information about each scan.
     """
-    scans = get_scans()
->>>>>>> 5bc878d8
+    scans = get_paginated_scans(page, size)
     return JSONResponse(content=jsonable_encoder(scans))
 
 @app.get("/camera/imx477/connect", response_class=JSONResponse)
